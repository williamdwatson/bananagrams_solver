# Tauri + React + Typescript

<<<<<<< HEAD
This template should help get you started developing with Tauri, React and Typescript in Vite.

## Recommended IDE Setup

- [VS Code](https://code.visualstudio.com/) + [Tauri](https://marketplace.visualstudio.com/items?itemName=tauri-apps.tauri-vscode) + [rust-analyzer](https://marketplace.visualstudio.com/items?itemName=rust-lang.rust-analyzer)
=======
## Usage
The simplest way to run is to download one of the prebuilt installers under the `Releases` section of GitHub. Alternatively, build from source:
### Setup
1. Install [Node.js](https://nodejs.org/en)
2. Install [Rust](https://www.rust-lang.org/)
3. In the repository directory, run `npm install`
### Running
Run `npm run tauri dev` to launch the program in development mode (with code watching/hot reloading); run `npm run tauri build` to compile the standalone program/installer in release mode.

## Code Layout
The `src` folder holds the frontend code, written in Typescript React. `App.tsx` is the parent of the frontend components (technically `main.tsx` is the parent, but it is essentially a wrapper); the components include `letter_input.tsx` for inputing which letters are in the hand and `results_display.tsx` which dislays the results as a table.

The `src-tauri` folder holds the backend code, including the `icons`, the actual source under `src`, and debug and release builds (including installers) under `target`. The entirety of the business code is located in `src/main.rs`. `dictionary.txt` is the entire Scrabble dictionary, capitalized and sorted from longest to shortest; `short_dictionary.txt` contains the most common words in English, filtered to only include those in the Scrabble dictionary - other words that would probably be frowned upon have been manually removed from this one as well.

### Sources
* `short_dictionary.txt` was derived from [MIT's 10000 word list](https://www.mit.edu/~ecprice/wordlist.10000), as well as [one derived from Google](https://github.com/first20hours/google-10000-english/blob/d0736d492489198e4f9d650c7ab4143bc14c1e9e/20k.txt).
* `dictionary.txt` was taken from [here](https://github.com/redbo/scrabble/blob/05748fb060b6e20480424b9113c1610066daca3c/dictionary.txt).

## How It Works
*TODO*
>>>>>>> 353b29a8
<|MERGE_RESOLUTION|>--- conflicted
+++ resolved
@@ -1,12 +1,5 @@
 # Tauri + React + Typescript
 
-<<<<<<< HEAD
-This template should help get you started developing with Tauri, React and Typescript in Vite.
-
-## Recommended IDE Setup
-
-- [VS Code](https://code.visualstudio.com/) + [Tauri](https://marketplace.visualstudio.com/items?itemName=tauri-apps.tauri-vscode) + [rust-analyzer](https://marketplace.visualstudio.com/items?itemName=rust-lang.rust-analyzer)
-=======
 ## Usage
 The simplest way to run is to download one of the prebuilt installers under the `Releases` section of GitHub. Alternatively, build from source:
 ### Setup
@@ -26,5 +19,4 @@
 * `dictionary.txt` was taken from [here](https://github.com/redbo/scrabble/blob/05748fb060b6e20480424b9113c1610066daca3c/dictionary.txt).
 
 ## How It Works
-*TODO*
->>>>>>> 353b29a8
+*TODO*