# Bananagrams solver

This is a standalone [Bananagrams](https://bananagrams.com/) solving program (not affiliated in any way with the official Bananagrams), complete with GUI. It was built using TypeScript React for the frontend and [Tauri](https://tauri.app/) Rust for the backend. (Note that this is my first Rust project, so it may well be suboptimal or non-idiomatic)

The underlying algorithm has a few heuristics - it favors longer words and boards that alternate horizontally-vertically - but ultimately is exhaustive if the right settings are provided (if there is a solution, it will be found). Note that the solver is multithreaded and hence is not deterministic (i.e. multiple runs with the same hand can lead to different solutions).

![Screenshot of a solution of a board using all 144 standard Bananagrams tiles](example.png)
*Example solution of a board using all 144 standard Bananagrams tiles - smaller boards are much faster*

## Usage
The simplest way to run is to download one of the prebuilt installers under the `Releases` section of GitHub. Alternatively, build from source:
### Setup
1. Install [Node.js](https://nodejs.org/en)
2. Install [Rust](https://www.rust-lang.org/)
3. In the repository directory, run `npm install`
### Running
Run `npm run tauri dev` to launch the program in development mode (with code watching/hot reloading); run `npm run tauri build` to compile the standalone program/installer in release mode.
### Documentation
Code documentation can be found [here](https://williamdwatson.github.io/bananagrams_solver/doc/bananagrams_solver/index.html).
### Browser deployment
A purely in-browser version can be found [here](https://williamdwatson.github.io/bananagrams_solver_web/). Note that this is usually much slower than the Rust version.

## Performance
For performance metrics, a random selection of _n_ letters was taken from the set of standard Bananagrams letters (of which there are 144 in total, so when _n_=144 all letters are being used); five trials were run using full optimizations. Overall, as the hand size (number of letters) increases, the time taken to find a solution increases while the board density decreases. However, this can vary dramatically depending on which letters were randomly chosen. Note that in one trial with 72 letters, no solution was found (this result was discarded and a new run was performed). The actual numbers are available in `stats.xlsx`, and `generate_graphs.ipynb` holds the analysis code.

| Number of letters  | Average time to solution (ms) | Average board density (letters/square) |
| ------------------ | ----------------------------- | -------------------------------------- |
|         10         |           2.0 ± 0.0           |              0.346 ± 0.05              |
|         15         |          65.6 ± 128.6         |              0.320 ± 0.02              |
|         21         |          11.0 ± 13.1          |              0.298 ± 0.02              |
|         35         |          28.4 ± 6.58          |              0.190 ± 0.04              |
|         60         |        1086.6 ± 1249.3        |              0.176 ± 0.02              |
|         72         |         207.6 ± 52.4          |              0.194 ± 0.05              |
|         100        |         290.2 ± 67.5          |              0.160 ± 0.03              |
|         144        |         763.8 ± 23.3          |              0.150 ± 0                 |

<img src="time_to_solution.png" alt="Time to solution in milliseconds versus hand size" width="500">
<img src="average_time_to_solution.png" alt="Average time to solution in milliseconds versus hand size" width="500">

*Time taken to find a solution in milliseconds versus number of letters in the hand*

<img src="board_density.png" alt="Board density in letters per square versus hand size" width="500">
<img src="average_board_density.png" alt="Average board density in letters per square versus hand size" width="500">

*Density of tiles played in letters per square (i.e. number of letters in hand/dimensions of board)*

## Code Layout
The `src` folder holds the frontend code, written in Typescript/React. `App.tsx` is the parent of the frontend components (technically `main.tsx` is the parent, but it is essentially a wrapper); the components include `letter_input.tsx` for inputing which letters are in the hand and `results_display.tsx` which dislays the results as a table.

The `src-tauri` folder holds the backend code, including the `icons`, the actual source under `src`, and debug and release builds (including installers) under `target`. The entirety of the business code is located in `src/main.rs`. `dictionary.txt` and `updated_short_dictionary.txt` contain the word lists used by the program.

### Sources
All source dictionary text files are stored in `dictionaries.tar.gz`; as described above, the short and full dictionary files are present under `src-tauri/src` as `dictionary.txt` and `updated_short_dictionary.txt`, respectively.
#### Full dictionary
The full Scrabble dictionary was taken from https://github.com/redbo/scrabble/blob/05748fb060b6e20480424b9113c1610066daca3c/dictionary.txt, with minimal manual editing performed to remove a few slurs (some may have been missed, so if notificed please open an issue).
#### Short dictionary
Several English dictionaries of "common" words were combined to generate a dictionary of acceptable words. These include:
* Lists from https://people.sc.fsu.edu/~jburkardt/datasets/words/words.html under the [LGPL license](https://www.gnu.org/licenses/lgpl-3.0.en.html#license-text):
    * basic_english_850.txt
    * basic_english_2000.txt
    * doublet_words.txt
    * globish.txt
    * simplified_english.txt
    * special_english.txt
    * unique_grams.txt
* Lists from https://github.com/MichaelWehar/Public-Domain-Word-Lists in the public domain:
    * 200-less-common.txt
    * 5000-more-common.txt
* MIT's 10000 word list (https://www.mit.edu/~ecprice/wordlist.10000)
    * wordlist.10000.txt
* 10000 word list derived from Google (https://github.com/first20hours/google-10000-english)
    * google-10000-english.txt

These dictionaries were combined to form `new_short_dictionary.txt` (the code to do so is [in another repo](https://github.com/williamdwatson/bananagrams_gan/blob/main/combine_dictionaries.ipynb)). A set of country and demonym information was downloaded from https://gist.github.com/consti/e2c7ddc64f0aa044a8b4fcd28dba0700, and these words were removed. [lemminflect](https://github.com/bjascob/LemmInflect) was then to generate missing inflections for the words, before lastly manual editing was performed to remove or add a few words; the final dictionary was saved as `updated_short_dictionary.txt`.

## How It Works
The hand of letters is represented by a `[usize; 26]` (the number of each letter present in the hand), while the board is represented as a 144x144 grid of `usize`s (flattend to a single `Vec`); words are represented as `Vec<usize>`s as well (with each number being 0-25, or the "empty value" of 30). When play begins, a vector of all possible words playable with the current hand of letters is generated.

During play, we keep track of the boundary of the board (i.e. the square in which all played letters fall). Play then occurs recursively. The play function loops through trying every possible word at every position within the board boundary (and outside ± the length of that word). Every time a word is tried in a location, the validity of that placement is checked (i.e. are all letters connected, are all words valid, and have we not used too many of any letter). If valid, the function is recursively called; if not, the loop continues (and if the loop finishes, we backtrack up one recursive level). Words are tried both horizontally and vertically, althought the order in which they are tried alternates as a heuristic (since it's easier to play a vertical word onto a horizontal word than play two horizontal words side-by-side). At every level, the playable words are filtered down to those that can be played using the letters still in the hand plus a certain number from the board - this setting can be changed, but using a relatively low value (default of 2) can dramatically increase solving speed. With the proper settings, the check is ultimately exhaustive and so can take some time to determine that there are no valid solutions; however, the maximum number of iterations can also be set to alleviate this issue. The first recursive level of the word-checking loop is multithreaded, with each thread responsible for a chunk of all possible words - an `AtomicBool` tracks whether any thread has found a solution for early stopping.

For solving off a previous board, first a heuristic is used when only a single additional letter is added to the previously recorded hand: that letter is tried at every spot on the board. If multiple letters are provided, then words playable with those letters plus a certain number already on the board are checked recursively. After that, single words are removed in a recursive fashion and recursive play is attempted from those. If all that fails, the recursive processing begins anew.

<<<<<<< HEAD
## Future enhancements
More clever strategies should be able to reduce the processing time, as could heuristics to optionally remove the exhausive nature of the alogrithm. In addition, when playing off an existing board, removing individual words and then reprocessing with the slightly reduced board could greatly increase overlap between the previous solution and the new solution (as it stands, if one letter is added but can't fit anywhere in the board, an entirely different solution might be produced).

The performance of the browser-only version could likely be enhanced by using [wasm-pack](https://github.com/rustwasm/wasm-pack) to convert portions of the Rust code to WebAssembly.
=======
The frontend uses the [PrimeReact](https://primereact.org/) component library, along with [react-zoom-pan-pinch](https://github.com/BetterTyped/react-zoom-pan-pinch).
>>>>>>> cb42d0e8
<|MERGE_RESOLUTION|>--- conflicted
+++ resolved
@@ -80,11 +80,4 @@
 
 For solving off a previous board, first a heuristic is used when only a single additional letter is added to the previously recorded hand: that letter is tried at every spot on the board. If multiple letters are provided, then words playable with those letters plus a certain number already on the board are checked recursively. After that, single words are removed in a recursive fashion and recursive play is attempted from those. If all that fails, the recursive processing begins anew.
 
-<<<<<<< HEAD
-## Future enhancements
-More clever strategies should be able to reduce the processing time, as could heuristics to optionally remove the exhausive nature of the alogrithm. In addition, when playing off an existing board, removing individual words and then reprocessing with the slightly reduced board could greatly increase overlap between the previous solution and the new solution (as it stands, if one letter is added but can't fit anywhere in the board, an entirely different solution might be produced).
-
-The performance of the browser-only version could likely be enhanced by using [wasm-pack](https://github.com/rustwasm/wasm-pack) to convert portions of the Rust code to WebAssembly.
-=======
-The frontend uses the [PrimeReact](https://primereact.org/) component library, along with [react-zoom-pan-pinch](https://github.com/BetterTyped/react-zoom-pan-pinch).
->>>>>>> cb42d0e8
+The frontend uses the [PrimeReact](https://primereact.org/) component library, along with [react-zoom-pan-pinch](https://github.com/BetterTyped/react-zoom-pan-pinch).